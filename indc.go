package indc

import (
	"encoding/json"
	"errors"
	"math"

	"github.com/shopspring/decimal"
)

// Indicator is an interface that every indicator should implement.
type Indicator interface {
	// Calc should calculate indicator's value.
	Calc(dd []decimal.Decimal) (decimal.Decimal, error)

	// Count should determine the total amount of data points needed
	// for indicator's calculation.
	Count() int

	// namedMarshalJSON converts indicator and its name to JSON.
	namedMarshalJSON() ([]byte, error)
}

<<<<<<< HEAD
// NameAroon returns Aroon indicator name.
const NameAroon = "aroon"

// Aroon holds all the neccesary information needed to calculate aroon.
=======
// Aroon holds all the neccesary information needed to calculate Aroon.
// The zero value is not usable.
>>>>>>> 2ce31004
type Aroon struct {
	// trend specifies which aroon trend to use during the
	// calculation process. Allowed values: up, down.
	trend String

	// length specifies how many data points should be used
	// during the calculations.
	length int
}

// NewAroon validates provided configuration options and
// creates Aroon indicator.
func NewAroon(trend String, length int) (Aroon, error) {
	a := Aroon{trend: trend, length: length}

	if err := a.validate(); err != nil {
		return Aroon{}, err
	}

	return a, nil
}

<<<<<<< HEAD
// Length returns length configuration option.
func (a Aroon) Length() int {
	return a.length
}

// Trend returns trend configuration option.
func (a Aroon) Trend() String {
	return a.trend
}

// validate checks all Aroon parameters stored in func receiver to
// make sure that they're matching their requirements.
=======
// validate checks whether Aroon was configured properly or not.
>>>>>>> 2ce31004
func (a Aroon) validate() error {
	if a.trend != "down" && a.trend != "up" {
		return errors.New("invalid trend")
	}

	if a.length < 1 {
		return ErrInvalidLength
	}

	return nil
}

// Calc calculates Aroon from the provided data slice.
func (a Aroon) Calc(dd []decimal.Decimal) (decimal.Decimal, error) {
	dd, err := resize(dd, a.Count())
	if err != nil {
		return decimal.Zero, err
	}

	v := decimal.Zero
	p := decimal.Zero

	for i := 0; i < len(dd); i++ {
		if v.Equal(decimal.Zero) {
			v = dd[i]
		}

		if a.trend == "up" && v.LessThanOrEqual(dd[i]) ||
			a.trend == "down" && !v.LessThan(dd[i]) {
			v = dd[i]
			p = decimal.NewFromInt(int64(a.length - i - 1))
		}
	}

	return decimal.NewFromInt(int64(a.length)).Sub(p).
		Mul(decimal.NewFromInt(100)).Div(decimal.NewFromInt(int64(a.length))), nil
}

// Count determines the total amount of data needed for Aroon
// calculation.
func (a Aroon) Count() int {
	return a.length
}

// UnmarshalJSON parses JSON into Aroon structure.
func (a *Aroon) UnmarshalJSON(d []byte) error {
	var i struct {
		T String `json:"trend"`
		L int    `json:"length"`
	}

	if err := json.Unmarshal(d, &i); err != nil {
		return err
	}

	a.trend = i.T
	a.length = i.L

	if err := a.validate(); err != nil {
		return err
	}

	return nil
}

// MarshalJSON converts Aroon configuration data into JSON.
func (a Aroon) MarshalJSON() ([]byte, error) {
	return json.Marshal(struct {
		T String `json:"trend"`
		L int    `json:"length"`
	}{
		T: a.trend, L: a.length,
	})
}

// namedMarshalJSON converts Aroon configuration data with its
// name into JSON.
func (a Aroon) namedMarshalJSON() ([]byte, error) {
	return json.Marshal(struct {
		N String `json:"name"`
		T String `json:"trend"`
		L int    `json:"length"`
	}{
		N: NameAroon,
		T: a.trend,
		L: a.length,
	})
}

// NameCCI returns CCI indicator name.
const NameCCI = "cci"

// CCI holds all the neccesary information needed to calculate commodity
// channel index.
// The zero value is not usable.
type CCI struct {
	// source specifies the base indicator to be used by the CCI.
	source Indicator
}

// NewCCI validates provided configuration options and creates commodity
// channel index indicator.
func NewCCI(source Indicator) (CCI, error) {
	c := CCI{source: source}

	if err := c.validate(); err != nil {
		return CCI{}, err
	}

	return c, nil
}

<<<<<<< HEAD
// Sub returns source configuration option.
func (c CCI) Sub() Indicator {
	return c.source
}

// validate checks all CCI parameters stored in func receiver to make sure that
// they're matching their requirements.
=======
// validate checks whether CCI was configured properly or not.
>>>>>>> 2ce31004
func (c CCI) validate() error {
	if c.source == nil {
		return ErrInvalidSource
	}

	return nil
}

// Calc calculates CCI from the provided data slice.
func (c CCI) Calc(dd []decimal.Decimal) (decimal.Decimal, error) {
	dd, err := resize(dd, c.Count())
	if err != nil {
		return decimal.Zero, err
	}

	m, err := c.source.Calc(dd)
	if err != nil {
		return decimal.Zero, err
	}

	return dd[len(dd)-1].Sub(m).Div(decimal.NewFromFloat(0.015).
		Mul(meanDeviation(dd))), nil
}

// Count determines the total amount of data needed for CCI
// calculation.
func (c CCI) Count() int {
	return c.source.Count()
}

// UnmarshalJSON parses JSON into CCI structure.
func (c *CCI) UnmarshalJSON(d []byte) error {
	var i struct {
		S json.RawMessage `json:"source"`
	}

	if err := json.Unmarshal(d, &i); err != nil {
		return err
	}

	s, err := fromJSON(i.S)
	if err != nil {
		return err
	}

	c.source = s

	return nil
}

// MarshalJSON converts CCI configuration data into JSON.
func (c CCI) MarshalJSON() ([]byte, error) {
	s, err := c.source.namedMarshalJSON()
	if err != nil {
		return nil, err
	}

	return json.Marshal(struct {
		S json.RawMessage `json:"source"`
	}{
		S: s,
	})
}

// namedMarshalJSON converts CCI configuration data with its
// name into JSON.
func (c CCI) namedMarshalJSON() ([]byte, error) {
	s, err := c.source.namedMarshalJSON()
	if err != nil {
		return nil, err
	}

	return json.Marshal(struct {
		N String          `json:"name"`
		S json.RawMessage `json:"source"`
	}{
		N: NameCCI,
		S: s,
	})
}

// NameDEMA returns DEMA indicator name.
const NameDEMA = "dema"

// DEMA holds all the neccesary information needed to calculate
// double exponential moving average.
// The zero value is not usable.
type DEMA struct {
	// length specifies how many data points should be used
	// during the calculations.
	length int
}

// NewDEMA validates provided configuration options and creates double
// exponential moving average indicator.
func NewDEMA(length int) (DEMA, error) {
	d := DEMA{length: length}

	if err := d.validate(); err != nil {
		return DEMA{}, err
	}

	return d, nil
}

<<<<<<< HEAD
// Length returns length configuration option.
func (dm DEMA) Length() int {
	return dm.length
}

// Validate checks all DEMA parameters stored in func receiver to
// make sure that they're matching their requirements.
=======
// validate checks whether DEMA was configured properly or not.
>>>>>>> 2ce31004
func (dm DEMA) validate() error {
	if dm.length < 1 {
		return ErrInvalidLength
	}
	return nil
}

// Calc calculates DEMA from the provided data slice.
func (dm DEMA) Calc(dd []decimal.Decimal) (decimal.Decimal, error) {
	dd, err := resize(dd, dm.Count())
	if err != nil {
		return decimal.Zero, err
	}

	v := make([]decimal.Decimal, dm.length)

	s := SMA{length: dm.length}
	v[0], _ = s.Calc(dd[:dm.length])

	e := EMA{length: dm.length}

	for i := dm.length; i < len(dd); i++ {
		v[i-dm.length+1] = e.CalcNext(v[i-dm.length], dd[i])
	}

	r := v[0]

	for i := 0; i < len(v); i++ {
		r = e.CalcNext(r, v[i])
	}

	return r, nil
}

// Count determines the total amount of data needed for DEMA
// calculation.
func (dm DEMA) Count() int {
	return dm.length*2 - 1
}

// UnmarshalJSON parses JSON into DEMA structure.
func (dm *DEMA) UnmarshalJSON(d []byte) error {
	var i struct {
		L int `json:"length"`
	}

	if err := json.Unmarshal(d, &i); err != nil {
		return err
	}

	dm.length = i.L

	if err := dm.validate(); err != nil {
		return err
	}

	return nil
}

// MarshalJSON converts DEMA configuration data into JSON.
func (dm DEMA) MarshalJSON() ([]byte, error) {
	return json.Marshal(struct {
		L int `json:"length"`
	}{
		L: dm.length,
	})
}

// namedMarshalJSON converts DEMA configuration data with its
// name into JSON.
func (dm DEMA) namedMarshalJSON() ([]byte, error) {
	return json.Marshal(struct {
		N String `json:"name"`
		L int    `json:"length"`
	}{
		N: NameDEMA,
		L: dm.length,
	})
}

// NameEMA returns EMA indicator name.
const NameEMA = "ema"

// EMA holds all the neccesary information needed to calculate exponential
// moving average.
// The zero value is not usable.
type EMA struct {
	// length specifies how many data points should be used
	// during the calculations.
	length int
}

// NewEMA validates provided configuration options and
// creates exponential moving average indicator.
func NewEMA(length int) (EMA, error) {
	e := EMA{length: length}

	if err := e.validate(); err != nil {
		return EMA{}, err
	}

	return e, nil
}

<<<<<<< HEAD
// Length returns length configuration option.
func (e EMA) Length() int {
	return e.length
}

// Validate checks all EMA parameters stored in func receiver to make sure that
// they're matching their requirements.
=======
// validate checks whether EMA was configured properly or not.
>>>>>>> 2ce31004
func (e EMA) validate() error {
	if e.length < 1 {
		return ErrInvalidLength
	}
	return nil
}

// Calc calculates EMA from the provided data slice.
func (e EMA) Calc(dd []decimal.Decimal) (decimal.Decimal, error) {
	dd, err := resize(dd, e.Count())
	if err != nil {
		return decimal.Zero, err
	}

	s := SMA{length: e.length}
	r, _ := s.Calc(dd[:e.length])

	for i := e.length; i < len(dd); i++ {
		r = e.CalcNext(r, dd[i])
	}

	return r, nil
}

// CalcNext calculates sequential EMA by using previous ema.
func (e EMA) CalcNext(l, n decimal.Decimal) decimal.Decimal {
	m := e.multiplier()
	return n.Mul(m).Add(l.Mul(decimal.NewFromInt(1).Sub(m)))
}

// multiplier calculates EMA multiplier.
func (e EMA) multiplier() decimal.Decimal {
	return decimal.NewFromFloat(2.0 / float64(e.length+1))
}

// Count determines the total amount of data needed for EMA
// calculation.
func (e EMA) Count() int {
	return e.length*2 - 1
}

// UnmarshalJSON parses JSON into EMA structure.
func (e *EMA) UnmarshalJSON(d []byte) error {
	var i struct {
		L int `json:"length"`
	}

	if err := json.Unmarshal(d, &i); err != nil {
		return err
	}

	e.length = i.L

	if err := e.validate(); err != nil {
		return err
	}

	return nil
}

// MarshalJSON converts EMA configuration data into JSON.
func (e EMA) MarshalJSON() ([]byte, error) {
	return json.Marshal(struct {
		L int `json:"length"`
	}{
		L: e.length,
	})
}

// namedMarshalJSON converts EMA configuration data with its
// name into JSON.
func (e EMA) namedMarshalJSON() ([]byte, error) {
	return json.Marshal(struct {
		N String `json:"name"`
		L int    `json:"length"`
	}{
		N: NameEMA,
		L: e.length,
	})
}

// NameHMA returns HMA indicator name.
const NameHMA = "hma"

// HMA holds all the neccesary information needed to calculate
// hull moving average.
// The zero value is not usable.
type HMA struct {
	// wma specifies the base moving average.
	wma WMA
}

// NewHMA validates provided configuration options and
// creates hull moving average indicator.
func NewHMA(w WMA) (HMA, error) {
	h := HMA{wma: w}

	if err := h.validate(); err != nil {
		return HMA{}, err
	}

	return h, nil
}

<<<<<<< HEAD
// WMA returns wma configuration option.
func (h HMA) WMA() WMA {
	return h.wma
}

// validate checks all HMA parameters stored in func receiver to make sure that
// they're matching their requirements.
=======
// validate checks whether HMA was configured properly or not.
>>>>>>> 2ce31004
func (h HMA) validate() error {
	if h.wma == (WMA{}) {
		return errors.New("invalid wma")
	}

	if h.wma.length < 1 {
		return ErrInvalidLength
	}

	return nil
}

// Calc calculates HMA from the provided data slice.
func (h HMA) Calc(dd []decimal.Decimal) (decimal.Decimal, error) {
	dd, err := resize(dd, h.Count())
	if err != nil {
		return decimal.Zero, err
	}

	l := int(math.Sqrt(float64(h.wma.Count())))

	w1 := WMA{length: h.wma.Count() / 2}
	w2 := h.wma
	w3 := WMA{length: l}

	v := make([]decimal.Decimal, l)

	for i := 0; i < l; i++ {
		r1, _ := w1.Calc(dd[:len(dd)-l+i+1])

		r2, _ := w2.Calc(dd[:len(dd)-l+i+1])

		v[i] = r1.Mul(decimal.NewFromInt(2)).Sub(r2)
	}

	r, _ := w3.Calc(v)

	return r, nil
}

// Count determines the total amount of data needed for HMA
// calculation.
func (h HMA) Count() int {
	return h.wma.Count()*2 - 1
}

// UnmarshalJSON parses JSON into HMA structure.
func (h *HMA) UnmarshalJSON(d []byte) error {
	var i struct {
		WMA struct {
			L int `json:"length"`
		} `json:"wma"`
	}

	if err := json.Unmarshal(d, &i); err != nil {
		return err
	}

	w, err := NewWMA(i.WMA.L)
	if err != nil {
		return err
	}

	h.wma = w

	return nil
}

// MarshalJSON converts HMA configuration data into JSON.
func (h HMA) MarshalJSON() ([]byte, error) {
	return json.Marshal(struct {
		W WMA `json:"wma"`
	}{
		W: h.wma,
	})
}

// namedMarshalJSON converts HMA configuration data with its
// name into JSON.
func (h HMA) namedMarshalJSON() ([]byte, error) {
	return json.Marshal(struct {
		N   String `json:"name"`
		WMA WMA    `json:"wma"`
	}{
		N:   NameHMA,
		WMA: h.wma,
	})
}

// NameMACD returns MACD indicator name.
const NameMACD = "macd"

// MACD holds all the neccesary information needed to calculate
// difference between two source indicators.
// The zero value is not usable.
type MACD struct {
	// source1 specifies the first base indicator.
	source1 Indicator

	// source2 specifies the second base indicator.
	source2 Indicator
}

// NewMACD validates provided configuration options and
// creates MACD indicator.
func NewMACD(source1, source2 Indicator) (MACD, error) {
	m := MACD{source1: source1, source2: source2}

	if err := m.validate(); err != nil {
		return MACD{}, err
	}

	return m, nil
}

<<<<<<< HEAD
// Sub1 returns source1 configuration option.
func (m MACD) Sub1() Indicator {
	return m.source1
}

// Sub2 returns source2 configuration option.
func (m MACD) Sub2() Indicator {
	return m.source2
}

// validate checks all MACD parameters stored in func receiver
// to make sure that they're matching their requirements.
=======
// validate checks whether MACD was configured properly or not.
>>>>>>> 2ce31004
func (m MACD) validate() error {
	if m.source1 == nil || m.source2 == nil {
		return ErrInvalidSource
	}

	return nil
}

// Calc calculates MACD from the provided data slice.
func (m MACD) Calc(dd []decimal.Decimal) (decimal.Decimal, error) {
	dd, err := resize(dd, m.Count())
	if err != nil {
		return decimal.Zero, err
	}

	r1, err := m.source1.Calc(dd)
	if err != nil {
		return decimal.Zero, err
	}

	r2, err := m.source2.Calc(dd)
	if err != nil {
		return decimal.Zero, err
	}

	r := r1.Sub(r2)

	return r, nil
}

// Count determines the total amount of data needed for MACD
// calculation.
func (m MACD) Count() int {
	c1 := m.source1.Count()
	c2 := m.source2.Count()

	if c1 > c2 {
		return c1
	}

	return c2
}

// UnmarshalJSON parses JSON into MACD structure.
func (m *MACD) UnmarshalJSON(d []byte) error {
	var i struct {
		S1 json.RawMessage `json:"source1"`
		S2 json.RawMessage `json:"source2"`
	}

	if err := json.Unmarshal(d, &i); err != nil {
		return err
	}

	s1, err := fromJSON(i.S1)
	if err != nil {
		return err
	}

	m.source1 = s1

	s2, err := fromJSON(i.S2)
	if err != nil {
		return err
	}

	m.source2 = s2

	return nil
}

// MarshalJSON converts MACD configuration data into JSON.
func (m MACD) MarshalJSON() ([]byte, error) {
	s1, err := m.source1.namedMarshalJSON()
	if err != nil {
		return nil, err
	}

	s2, err := m.source2.namedMarshalJSON()
	if err != nil {
		return nil, err
	}

	return json.Marshal(struct {
		S1 json.RawMessage `json:"source1"`
		S2 json.RawMessage `json:"source2"`
	}{
		S1: s1, S2: s2,
	})
}

// namedMarshalJSON converts MACD configuration data with its
// name into JSON.
func (m MACD) namedMarshalJSON() ([]byte, error) {
	s1, err := m.source1.namedMarshalJSON()
	if err != nil {
		return nil, err
	}

	s2, err := m.source2.namedMarshalJSON()
	if err != nil {
		return nil, err
	}

	return json.Marshal(struct {
		N  String          `json:"name"`
		S1 json.RawMessage `json:"source1"`
		S2 json.RawMessage `json:"source2"`
	}{
		N:  NameMACD,
		S1: s1,
		S2: s2,
	})
}

// NameROC returns ROC indicator name.
const NameROC = "roc"

// ROC holds all the neccesary information needed to calculate rate
// of change.
// The zero value is not usable.
type ROC struct {
	// length specifies how many data points should be used
	// during the calculations.
	length int
}

// NewROC validates provided configuration options and
// creates rate of change indicator.
func NewROC(length int) (ROC, error) {
	r := ROC{length: length}

	if err := r.validate(); err != nil {
		return ROC{}, err
	}

	return r, nil
}

<<<<<<< HEAD
// Length returns length configuration option.
func (r ROC) Length() int {
	return r.length
}

// Validate checks all ROC parameters stored in func receiver to make sure that
// they're matching their requirements.
=======
// validate checks whether ROC was configured properly or not.
>>>>>>> 2ce31004
func (r ROC) validate() error {
	if r.length < 1 {
		return ErrInvalidLength
	}
	return nil
}

// Calc calculates ROC from the provided data slice.
func (r ROC) Calc(dd []decimal.Decimal) (decimal.Decimal, error) {
	dd, err := resize(dd, r.Count())
	if err != nil {
		return decimal.Zero, err
	}

	n := dd[len(dd)-1]
	l := dd[0]

	return n.Sub(l).Div(l).Mul(decimal.NewFromInt(100)), nil
}

// Count determines the total amount of data needed for ROC
// calculation.
func (r ROC) Count() int {
	return r.length
}

// UnmarshalJSON parses JSON into ROC structure.
func (r *ROC) UnmarshalJSON(d []byte) error {
	var i struct {
		L int `json:"length"`
	}

	if err := json.Unmarshal(d, &i); err != nil {
		return err
	}

	r.length = i.L

	if err := r.validate(); err != nil {
		return err
	}

	return nil
}

// MarshalJSON converts ROC configuration data into JSON.
func (r ROC) MarshalJSON() ([]byte, error) {
	return json.Marshal(struct {
		L int `json:"length"`
	}{
		L: r.length,
	})
}

// namedMarshalJSON converts ROC configuration data with its
// name into JSON.
func (r ROC) namedMarshalJSON() ([]byte, error) {
	return json.Marshal(struct {
		N String `json:"name"`
		L int    `json:"length"`
	}{
		N: NameROC,
		L: r.length,
	})
}

// NameRSI returns RSI indicator name.
const NameRSI = "rsi"

// RSI holds all the neccesary information needed to calculate relative
// strength index.
// The zero value is not usable.
type RSI struct {
	// length specifies how many data points should be used
	// during the calculations.
	length int
}

// NewRSI validates provided configuration options and
// creates relative strength index indicator.
func NewRSI(length int) (RSI, error) {
	r := RSI{length: length}

	if err := r.validate(); err != nil {
		return RSI{}, err
	}

	return r, nil
}

<<<<<<< HEAD
// Length returns length configuration option.
func (r RSI) Length() int {
	return r.length
}

// Validate checks all RSI parameters stored in func receiver to make sure that
// they're matching their requirements.
=======
// validate checks whether RSI was configured properly or not.
>>>>>>> 2ce31004
func (r RSI) validate() error {
	if r.length < 1 {
		return ErrInvalidLength
	}
	return nil
}

// Calc calculates RSI from the provided data slice.
func (r RSI) Calc(dd []decimal.Decimal) (decimal.Decimal, error) {
	dd, err := resize(dd, r.Count())
	if err != nil {
		return decimal.Zero, err
	}

	ag := decimal.Zero
	al := decimal.Zero

	for i := 1; i < len(dd); i++ {
		if dd[i].Sub(dd[i-1]).LessThan(decimal.Zero) {
			al = al.Add(dd[i].Sub(dd[i-1]).Abs())
		} else {
			ag = ag.Add(dd[i].Sub(dd[i-1]))
		}
	}

	if ag == decimal.Zero {
		return decimal.NewFromInt(0), nil
	}

	if al == decimal.Zero {
		return decimal.NewFromInt(100), nil
	}

	ag = ag.Div(decimal.NewFromInt(int64(r.length)))

	al = al.Div(decimal.NewFromInt(int64(r.length)))

	return decimal.NewFromInt(100).Sub(decimal.NewFromInt(100).
		Div(decimal.NewFromInt(1).Add(ag.Div(al)))), nil
}

// Count determines the total amount of data needed for RSI
// calculation.
func (r RSI) Count() int {
	return r.length
}

// UnmarshalJSON parses JSON into RSI structure.
func (r *RSI) UnmarshalJSON(d []byte) error {
	var i struct {
		L int `json:"length"`
	}

	if err := json.Unmarshal(d, &i); err != nil {
		return err
	}

	r.length = i.L

	if err := r.validate(); err != nil {
		return err
	}

	return nil
}

// MarshalJSON converts RSI configuration data into JSON.
func (r RSI) MarshalJSON() ([]byte, error) {
	return json.Marshal(struct {
		L int `json:"length"`
	}{
		L: r.length,
	})
}

// namedMarshalJSON converts RSI configuration data with its
// name into JSON.
func (r RSI) namedMarshalJSON() ([]byte, error) {
	return json.Marshal(struct {
		N String `json:"name"`
		L int    `json:"length"`
	}{
		N: NameRSI,
		L: r.length,
	})
}

// NameSMA returns SMA indicator name.
const NameSMA = "sma"

// SMA holds all the neccesary information needed to calculate simple
// moving average.
// The zero value is not usable.
type SMA struct {
	// length specifies how many data points should be used
	// during the calculations.
	length int
}

// NewSMA validates provided configuration options and
// creates simple moving average indicator.
func NewSMA(length int) (SMA, error) {
	s := SMA{length: length}

	if err := s.validate(); err != nil {
		return SMA{}, err
	}

	return s, nil
}

<<<<<<< HEAD
// Length returns length configuration option.
func (s SMA) Length() int {
	return s.length
}

// validate checks all SMA parameters stored in func receiver to make sure that
// they're matching their requirements.
=======
// validate checks whether SMA was configured properly or not.
>>>>>>> 2ce31004
func (s SMA) validate() error {
	if s.length < 1 {
		return ErrInvalidLength
	}
	return nil
}

// Calc calculates SMA from the provided data slice.
func (s SMA) Calc(dd []decimal.Decimal) (decimal.Decimal, error) {
	dd, err := resize(dd, s.Count())
	if err != nil {
		return decimal.Zero, err
	}

	r := decimal.Zero

	for i := 0; i < len(dd); i++ {
		r = r.Add(dd[i])
	}

	return r.Div(decimal.NewFromInt(int64(s.length))), nil
}

// Count determines the total amount of data needed for SMA
// calculation.
func (s SMA) Count() int {
	return s.length
}

// UnmarshalJSON parses JSON into SMA structure.
func (s *SMA) UnmarshalJSON(d []byte) error {
	var i struct {
		L int `json:"length"`
	}

	if err := json.Unmarshal(d, &i); err != nil {
		return err
	}

	s.length = i.L

	if err := s.validate(); err != nil {
		return err
	}

	return nil
}

// MarshalJSON converts SMA configuration data into JSON.
func (s SMA) MarshalJSON() ([]byte, error) {
	return json.Marshal(struct {
		L int `json:"length"`
	}{
		L: s.length,
	})
}

// namedMarshalJSON converts SMA configuration data with its
// name into JSON.
func (s SMA) namedMarshalJSON() ([]byte, error) {
	return json.Marshal(struct {
		N String `json:"name"`
		L int    `json:"length"`
	}{
		N: NameSMA,
		L: s.length,
	})
}

// NameSRSI returns SRSI indicator name.
const NameSRSI = "srsi"

// SRSI holds all the neccesary information needed to calculate stoch
// relative strength index.
// The zero value is not usable.
type SRSI struct {
	// rsi specifies the base relative strengh index.
	rsi RSI
}

// NewSRSI validates provided configuration options and
// creates stochastic relative strength index indicator.
func NewSRSI(r RSI) (SRSI, error) {
	s := SRSI{rsi: r}

	if err := s.validate(); err != nil {
		return SRSI{}, err
	}

	return s, nil
}

<<<<<<< HEAD
// RSI returns rsi configuration option.
func (s SRSI) RSI() RSI {
	return s.rsi
}

// validate checks all SRSI parameters stored in func receiver to make sure that
// they're matching their requirements.
=======
// validate checks whether SRSI was configured properly or not.
>>>>>>> 2ce31004
func (s SRSI) validate() error {
	if s.rsi == (RSI{}) {
		return errors.New("invalid rsi")
	}

	if s.rsi.length < 1 {
		return ErrInvalidLength
	}

	return nil
}

// Calc calculates SRSI from the provided data slice.
func (s SRSI) Calc(dd []decimal.Decimal) (decimal.Decimal, error) {
	v, err := calcMultiple(dd, s.rsi.length, s.rsi)
	if err != nil {
		return decimal.Zero, err
	}

	c := v[0]
	h := v[0]
	l := v[0]

	for i := 1; i < len(v); i++ {
		if h.LessThan(v[i]) {
			h = v[i]
		}

		if l.GreaterThan(v[i]) {
			l = v[i]
		}
	}

	return c.Sub(l).Div(h.Sub(l)), nil
}

// Count determines the total amount of data needed for SRSI
// calculation.
func (s SRSI) Count() int {
	return s.rsi.Count()*2 - 1
}

// UnmarshalJSON parses JSON into SRSI structure.
func (s *SRSI) UnmarshalJSON(d []byte) error {
	var i struct {
		RSI struct {
			L int `json:"length"`
		} `json:"rsi"`
	}

	if err := json.Unmarshal(d, &i); err != nil {
		return err
	}

	r, err := NewRSI(i.RSI.L)
	if err != nil {
		return err
	}

	s.rsi = r

	return nil
}

// MarshalJSON converts SRSI configuration data into JSON.
func (s SRSI) MarshalJSON() ([]byte, error) {
	return json.Marshal(struct {
		R RSI `json:"rsi"`
	}{
		R: s.rsi,
	})
}

// namedMarshalJSON converts SRSI configuration data with its
// name into JSON.
func (s SRSI) namedMarshalJSON() ([]byte, error) {
	return json.Marshal(struct {
		N String `json:"name"`
		R RSI    `json:"rsi"`
	}{
		N: NameSRSI,
		R: s.rsi,
	})
}

// NameStoch returns Stoch  indicator name.
const NameStoch = "stoch"

// Stoch holds all the neccesary information needed to calculate stochastic
// oscillator.
// The zero value is not usable.
type Stoch struct {
	// length specifies how many data points should be used
	// during the calculations.
	length int
}

// NewStoch validates provided configuration options and
// creates stochastic indicator.
func NewStoch(length int) (Stoch, error) {
	s := Stoch{length: length}

	if err := s.validate(); err != nil {
		return Stoch{}, err
	}

	return s, nil
}

<<<<<<< HEAD
// Length returns length configuration option.
func (s Stoch) Length() int {
	return s.length
}

// Validate checks all stochastic parameters stored in func receiver to make
// sure that they're matching their requirements.
=======
// validate checks whether Stoch was configured properly or not.
>>>>>>> 2ce31004
func (s Stoch) validate() error {
	if s.length < 1 {
		return ErrInvalidLength
	}
	return nil
}

// Calc calculates Stoch from the provided data slice.
func (s Stoch) Calc(dd []decimal.Decimal) (decimal.Decimal, error) {
	dd, err := resize(dd, s.Count())
	if err != nil {
		return decimal.Zero, err
	}

	l := dd[0]
	h := dd[0]

	for i := 0; i < len(dd); i++ {
		if dd[i].LessThan(l) {
			l = dd[i]
		}

		if dd[i].GreaterThan(h) {
			h = dd[i]
		}
	}

	return dd[len(dd)-1].Sub(l).Div(h.Sub(l)).Mul(decimal.NewFromInt(100)), nil
}

// Count determines the total amount of data needed for Stoch
// calculation.
func (s Stoch) Count() int {
	return s.length
}

// UnmarshalJSON parses JSON into Stoch structure.
func (s *Stoch) UnmarshalJSON(d []byte) error {
	var i struct {
		L int `json:"length"`
	}

	if err := json.Unmarshal(d, &i); err != nil {
		return err
	}

	s.length = i.L

	if err := s.validate(); err != nil {
		return err
	}

	return nil
}

// MarshalJSON converts Stoch configuration data into JSON.
func (s Stoch) MarshalJSON() ([]byte, error) {
	return json.Marshal(struct {
		L int `json:"length"`
	}{
		L: s.length,
	})
}

// namedMarshalJSON converts Stoch configuration data with its
// name into JSON.
func (s Stoch) namedMarshalJSON() ([]byte, error) {
	return json.Marshal(struct {
		N String `json:"name"`
		L int    `json:"length"`
	}{
		N: NameStoch,
		L: s.length,
	})
}

// NameWMA returns WMA  indicator name.
const NameWMA = "wma"

// WMA holds all the neccesary information needed to calculate weighted
// moving average.
// The zero value is not usable.
type WMA struct {
	// length specifies how many data points should be used
	// during the calculations.
	length int
}

// NewWMA validates provided configuration options and
// creates weighted moving average indicator.
func NewWMA(length int) (WMA, error) {
	w := WMA{length: length}

	if err := w.validate(); err != nil {
		return WMA{}, err
	}

	return w, nil
}

<<<<<<< HEAD
// Length returns length configuration option.
func (w WMA) Length() int {
	return w.length
}

// Validate checks all WMA parameters stored in func receiver to make sure that
// they're matching their requirements.
=======
// validate checks whether WMA was configured properly or not.
>>>>>>> 2ce31004
func (w WMA) validate() error {
	if w.length < 1 {
		return ErrInvalidLength
	}
	return nil
}

// Calc calculates WMA from the provided data slice.
func (w WMA) Calc(dd []decimal.Decimal) (decimal.Decimal, error) {
	dd, err := resize(dd, w.Count())
	if err != nil {
		return decimal.Zero, err
	}

	r := decimal.Zero

	wi := decimal.NewFromFloat(float64(w.length*(w.length+1)) / 2.0)

	for i := 0; i < len(dd); i++ {
		r = r.Add(dd[i].Mul(decimal.NewFromInt(int64(i + 1)).Div(wi)))
	}

	return r, nil
}

// Count determines the total amount of data needed for WMA
// calculation.
func (w WMA) Count() int {
	return w.length
}

// UnmarshalJSON parses JSON into WMA structure.
func (w *WMA) UnmarshalJSON(d []byte) error {
	var i struct {
		L int `json:"length"`
	}

	if err := json.Unmarshal(d, &i); err != nil {
		return err
	}

	w.length = i.L

	if err := w.validate(); err != nil {
		return err
	}

	return nil
}

// MarshalJSON converts WMA configuration data into JSON.
func (w WMA) MarshalJSON() ([]byte, error) {
	return json.Marshal(struct {
		L int `json:"length"`
	}{
		L: w.length,
	})
}

// namedMarshalJSON converts WMA configuration data with its
// name into JSON.
func (w WMA) namedMarshalJSON() ([]byte, error) {
	return json.Marshal(struct {
		N String `json:"name"`
		L int    `json:"length"`
	}{
		N: NameWMA,
		L: w.length,
	})
}<|MERGE_RESOLUTION|>--- conflicted
+++ resolved
@@ -21,15 +21,11 @@
 	namedMarshalJSON() ([]byte, error)
 }
 
-<<<<<<< HEAD
 // NameAroon returns Aroon indicator name.
 const NameAroon = "aroon"
 
-// Aroon holds all the neccesary information needed to calculate aroon.
-=======
 // Aroon holds all the neccesary information needed to calculate Aroon.
 // The zero value is not usable.
->>>>>>> 2ce31004
 type Aroon struct {
 	// trend specifies which aroon trend to use during the
 	// calculation process. Allowed values: up, down.
@@ -52,7 +48,6 @@
 	return a, nil
 }
 
-<<<<<<< HEAD
 // Length returns length configuration option.
 func (a Aroon) Length() int {
 	return a.length
@@ -63,11 +58,7 @@
 	return a.trend
 }
 
-// validate checks all Aroon parameters stored in func receiver to
-// make sure that they're matching their requirements.
-=======
 // validate checks whether Aroon was configured properly or not.
->>>>>>> 2ce31004
 func (a Aroon) validate() error {
 	if a.trend != "down" && a.trend != "up" {
 		return errors.New("invalid trend")
@@ -180,17 +171,12 @@
 	return c, nil
 }
 
-<<<<<<< HEAD
 // Sub returns source configuration option.
 func (c CCI) Sub() Indicator {
 	return c.source
 }
 
-// validate checks all CCI parameters stored in func receiver to make sure that
-// they're matching their requirements.
-=======
 // validate checks whether CCI was configured properly or not.
->>>>>>> 2ce31004
 func (c CCI) validate() error {
 	if c.source == nil {
 		return ErrInvalidSource
@@ -296,17 +282,12 @@
 	return d, nil
 }
 
-<<<<<<< HEAD
 // Length returns length configuration option.
 func (dm DEMA) Length() int {
 	return dm.length
 }
 
-// Validate checks all DEMA parameters stored in func receiver to
-// make sure that they're matching their requirements.
-=======
 // validate checks whether DEMA was configured properly or not.
->>>>>>> 2ce31004
 func (dm DEMA) validate() error {
 	if dm.length < 1 {
 		return ErrInvalidLength
@@ -411,17 +392,12 @@
 	return e, nil
 }
 
-<<<<<<< HEAD
 // Length returns length configuration option.
 func (e EMA) Length() int {
 	return e.length
 }
 
-// Validate checks all EMA parameters stored in func receiver to make sure that
-// they're matching their requirements.
-=======
 // validate checks whether EMA was configured properly or not.
->>>>>>> 2ce31004
 func (e EMA) validate() error {
 	if e.length < 1 {
 		return ErrInvalidLength
@@ -526,17 +502,12 @@
 	return h, nil
 }
 
-<<<<<<< HEAD
 // WMA returns wma configuration option.
 func (h HMA) WMA() WMA {
 	return h.wma
 }
 
-// validate checks all HMA parameters stored in func receiver to make sure that
-// they're matching their requirements.
-=======
 // validate checks whether HMA was configured properly or not.
->>>>>>> 2ce31004
 func (h HMA) validate() error {
 	if h.wma == (WMA{}) {
 		return errors.New("invalid wma")
@@ -652,7 +623,6 @@
 	return m, nil
 }
 
-<<<<<<< HEAD
 // Sub1 returns source1 configuration option.
 func (m MACD) Sub1() Indicator {
 	return m.source1
@@ -663,11 +633,7 @@
 	return m.source2
 }
 
-// validate checks all MACD parameters stored in func receiver
-// to make sure that they're matching their requirements.
-=======
 // validate checks whether MACD was configured properly or not.
->>>>>>> 2ce31004
 func (m MACD) validate() error {
 	if m.source1 == nil || m.source2 == nil {
 		return ErrInvalidSource
@@ -807,17 +773,12 @@
 	return r, nil
 }
 
-<<<<<<< HEAD
 // Length returns length configuration option.
 func (r ROC) Length() int {
 	return r.length
 }
 
-// Validate checks all ROC parameters stored in func receiver to make sure that
-// they're matching their requirements.
-=======
 // validate checks whether ROC was configured properly or not.
->>>>>>> 2ce31004
 func (r ROC) validate() error {
 	if r.length < 1 {
 		return ErrInvalidLength
@@ -908,17 +869,12 @@
 	return r, nil
 }
 
-<<<<<<< HEAD
 // Length returns length configuration option.
 func (r RSI) Length() int {
 	return r.length
 }
 
-// Validate checks all RSI parameters stored in func receiver to make sure that
-// they're matching their requirements.
-=======
 // validate checks whether RSI was configured properly or not.
->>>>>>> 2ce31004
 func (r RSI) validate() error {
 	if r.length < 1 {
 		return ErrInvalidLength
@@ -1030,17 +986,12 @@
 	return s, nil
 }
 
-<<<<<<< HEAD
 // Length returns length configuration option.
 func (s SMA) Length() int {
 	return s.length
 }
 
-// validate checks all SMA parameters stored in func receiver to make sure that
-// they're matching their requirements.
-=======
 // validate checks whether SMA was configured properly or not.
->>>>>>> 2ce31004
 func (s SMA) validate() error {
 	if s.length < 1 {
 		return ErrInvalidLength
@@ -1133,17 +1084,12 @@
 	return s, nil
 }
 
-<<<<<<< HEAD
 // RSI returns rsi configuration option.
 func (s SRSI) RSI() RSI {
 	return s.rsi
 }
 
-// validate checks all SRSI parameters stored in func receiver to make sure that
-// they're matching their requirements.
-=======
 // validate checks whether SRSI was configured properly or not.
->>>>>>> 2ce31004
 func (s SRSI) validate() error {
 	if s.rsi == (RSI{}) {
 		return errors.New("invalid rsi")
@@ -1253,17 +1199,12 @@
 	return s, nil
 }
 
-<<<<<<< HEAD
 // Length returns length configuration option.
 func (s Stoch) Length() int {
 	return s.length
 }
 
-// Validate checks all stochastic parameters stored in func receiver to make
-// sure that they're matching their requirements.
-=======
 // validate checks whether Stoch was configured properly or not.
->>>>>>> 2ce31004
 func (s Stoch) validate() error {
 	if s.length < 1 {
 		return ErrInvalidLength
@@ -1364,17 +1305,12 @@
 	return w, nil
 }
 
-<<<<<<< HEAD
 // Length returns length configuration option.
 func (w WMA) Length() int {
 	return w.length
 }
 
-// Validate checks all WMA parameters stored in func receiver to make sure that
-// they're matching their requirements.
-=======
 // validate checks whether WMA was configured properly or not.
->>>>>>> 2ce31004
 func (w WMA) validate() error {
 	if w.length < 1 {
 		return ErrInvalidLength
